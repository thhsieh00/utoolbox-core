import os

from setuptools import find_namespace_packages, setup

cwd = os.path.abspath(os.path.dirname(__file__))

with open(os.path.join(cwd, "README.md"), encoding="utf-8") as fd:
    long_description = fd.read()

try:
    from wheel.bdist_wheel import bdist_wheel as _bdist_wheel

    class bdist_wheel(_bdist_wheel):
        """
        Patch bdist_wheel to force package as platform wheel.
        
        Reference:
            https://stackoverflow.com/a/45150383
        """

        def finalize_options(self):
            _bdist_wheel.finalize_options(self)
            self.root_is_pure = False


except ImportError:
    bdist_wheel = None

setup(
    # published project name
    name="utoolbox",
    # from dev to release
    #   bumpversion release
    # to next version
    #   bump patch/minor/major
<<<<<<< HEAD
    version="0.5.29",
=======
    version="0.5.28.dev0",
>>>>>>> e9788733
    # one-line description for the summary field
    description="A Python image processing package for LLSM.",
    long_description=long_description,
    long_description_content_type="text/markdown",
    # project homepage
    url="https://github.com/liuyenting/utoolbox",
    # name or organization
    author="Liu, Yen-Ting",
    classifiers=[
        "Development Status :: 3 - Alpha",
        "License :: OSI Approved :: Apache Software License",
        "Operating System :: MacOS",
        "Operating System :: Microsoft :: Windows",
        "Operating System :: POSIX :: Linux",
        "Programming Language :: Python :: 3",
        "Topic :: Scientific/Engineering",
        "Intended Audience :: Developers",
        "Intended Audience :: End Users/Desktop",
        "Intended Audience :: Science/Research",
    ],
    keywords="microscopy",
    packages=find_namespace_packages(include=["utoolbox.*"]),
    python_requires=">=3.6",
    # use pyproject.toml to define build system requirement
    # setup_requires=[
    # ],
    # other packages the project depends on to run
    #   install_requires -> necessity
    #   requirements.txt
    install_requires=[
        # numeric and processing
        "numpy",
        "scipy",
        "pandas",
        # file io
        "imageio",
        "imageio-ffmpeg",
        "tifffile",
        "h5py",
        # gui
        "vispy",
        "pyopengl",
        # parallel
        'cupy-cuda100 ; platform_system!="Darwin"',
        'cupy ; platform_system=="Darwin"',
        # utils
        "lark-parser",
        "mako",
        "click",
        "coloredlogs",
        "prompt_toolkit>2.0.0",
        "tqdm",
    ],
    # additional groups of dependencies here for the "extras" syntax
    extras_require={},
    # data files included in packages
    package_data={"": ["*.cu"]},
    # include all package data found implicitly
    # include_package_data=True,
    # data files outside of packages, installed into '<sys.prefix>/my_data'
    data_files=[],
    # executable scripts
    entry_points={
        "console_scripts": [
            "deskew=utoolbox.cli.deskew:main",
            "zpatch=utoolbox.cli.zpatch:main",
            "dataset=utoolbox.cli.dataset:main",
            "analyze=utoolbox.cli.analyze:main",
            "mm2bdv=utoolbox.cli.mm2bdv:main",
        ]
    },
    # command hooks
    cmdclass={"bdist_wheel": bdist_wheel},
    # contains c source, cannot safely run in compressed form
    zip_safe=False,
)<|MERGE_RESOLUTION|>--- conflicted
+++ resolved
@@ -33,11 +33,7 @@
     #   bumpversion release
     # to next version
     #   bump patch/minor/major
-<<<<<<< HEAD
-    version="0.5.29",
-=======
     version="0.5.28.dev0",
->>>>>>> e9788733
     # one-line description for the summary field
     description="A Python image processing package for LLSM.",
     long_description=long_description,
