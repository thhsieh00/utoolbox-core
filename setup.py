import os

from setuptools import find_namespace_packages, setup

cwd = os.path.abspath(os.path.dirname(__file__))

with open(os.path.join(cwd, "README.md"), encoding="utf-8") as fd:
    long_description = fd.read()

setup(
    # published project name
    name="utoolbox-core",
    # from dev to release
    #   bumpversion release
    # to next version
    #   bump patch/minor/major
<<<<<<< HEAD
    version="0.0.18.dev0",
=======
    version="0.0.19.dev0",
>>>>>>> 1905a64e
    # one-line description for the summary field
    description="Core functions for uToolbox.",
    long_description=long_description,
    long_description_content_type="text/markdown",
    # project homepage
    url="https://github.com/liuyenting/utoolbox-core",
    # name or organization
    author="Liu, Yen-Ting",
    classifiers=[
        "Development Status :: 3 - Alpha",
        "License :: OSI Approved :: Apache Software License",
        "Operating System :: MacOS",
        "Operating System :: Microsoft :: Windows",
        "Operating System :: POSIX :: Linux",
        "Programming Language :: Python :: 3",
        "Topic :: Scientific/Engineering",
        "Intended Audience :: Developers",
        "Intended Audience :: End Users/Desktop",
        "Intended Audience :: Science/Research",
    ],
    keywords="microscopy",
    package_dir={"": "src"},
    packages=find_namespace_packages(where="src"),
    python_requires="~=3.7",
    # use pyproject.toml to define build system requirement
    # setup_requires=[
    # ],
    # other packages the project depends on to run
    #   install_requires -> necessity
    #   requirements.txt
    install_requires=[
        "click",
        "coloredlogs",
        "dask[complete]~=2.16.0",
        "distributed~=2.16.0",
        "h5py>=2.9",
        "humanfriendly",
        "imageio[ffmpeg]",
        "natsort",
        "numpy>=1.17",
        "pandas",
        "prompt_toolkit>=3.0",
        "tifffile",  # use the latest version, imageio bundles with older one
        "xxhash",
        "zarr",
    ],
    # additional groups of dependencies here for the "extras" syntax
    extras_require={
        # TODO remove rest of the sections
        "gpu": ["cupy-cuda101"],
        "viewer": ["napari"],
        "original": ["mako", "tqdm"],
    },
    # data files included in packages
    package_data={},
    # include all package data found implicitly
    # include_package_data=True,
    # data files outside of packages, installed into '<sys.prefix>/my_data'
    data_files=[],
    # executable scripts
    entry_points={
        "console_scripts": [
            "mm2bdv=utoolbox.cli.converter.mm2bdv:main",
            "aszarr=utoolbox.cli.aszarr:aszarr",
            "dataset=utoolbox.cli.dataset.main:dataset",
        ]
    },
    zip_safe=True,
)<|MERGE_RESOLUTION|>--- conflicted
+++ resolved
@@ -14,11 +14,7 @@
     #   bumpversion release
     # to next version
     #   bump patch/minor/major
-<<<<<<< HEAD
-    version="0.0.18.dev0",
-=======
     version="0.0.19.dev0",
->>>>>>> 1905a64e
     # one-line description for the summary field
     description="Core functions for uToolbox.",
     long_description=long_description,
